#!/usr/bin/env node
/**
 * @license Copyright 2016 Google Inc. All Rights Reserved.
 * Licensed under the Apache License, Version 2.0 (the "License"); you may not use this file except in compliance with the License. You may obtain a copy of the License at http://www.apache.org/licenses/LICENSE-2.0
 * Unless required by applicable law or agreed to in writing, software distributed under the License is distributed on an "AS IS" BASIS, WITHOUT WARRANTIES OR CONDITIONS OF ANY KIND, either express or implied. See the License for the specific language governing permissions and limitations under the License.
 */
'use strict';

/* eslint-disable no-console */

const fs = require('fs');
const path = require('path');
const spawnSync = require('child_process').spawnSync;
const yargs = require('yargs');
const log = require('lighthouse-logger');
const {collateResults, report} = require('./smokehouse-report');

const PROTOCOL_TIMEOUT_EXIT_CODE = 67;
const PAGE_HUNG_EXIT_CODE = 68;
const INSECURE_DOCUMENT_REQUEST_EXIT_CODE = 69;
const RETRIES = 3;
<<<<<<< HEAD
=======
const NUMERICAL_EXPECTATION_REGEXP = /^(<=?|>=?)((\d|\.)+)$/;
const VERBOSE = Boolean(process.env.LH_SMOKE_VERBOSE);
>>>>>>> a9c3832e

/**
 * Attempt to resolve a path locally. If this fails, attempts to locate the path
 * relative to the current working directory.
 * @param {string} payloadPath
 * @return {string}
 */
function resolveLocalOrCwd(payloadPath) {
  let resolved;
  try {
    resolved = require.resolve('./' + payloadPath);
  } catch (e) {
    const cwdPath = path.resolve(process.cwd(), payloadPath);
    resolved = require.resolve(cwdPath);
  }

  return resolved;
}

/**
 * Launch Chrome and do a full Lighthouse run.
 * @param {string} url
 * @param {string} configPath
 * @param {boolean=} isDebug
 * @return {Smokehouse.ExpectedLHR}
 */
function runLighthouse(url, configPath, isDebug) {
  isDebug = isDebug || Boolean(process.env.LH_SMOKE_DEBUG);

  const command = 'node';
  const outputPath = `smokehouse-${Math.round(Math.random() * 100000)}.report.json`;
  const args = [
    'lighthouse-cli/index.js',
    url,
    `--config-path=${configPath}`,
    `--output-path=${outputPath}`,
    '--output=json',
    '--quiet',
    '--port=0',
  ];

  if (isDebug) {
    args.push('-GA');
  }

  if (process.env.APPVEYOR) {
    // Appveyor is hella slow already, disable CPU throttling so we're not 16x slowdown
    // see https://github.com/GoogleChrome/lighthouse/issues/4891
    args.push('--throttling.cpuSlowdownMultiplier=1');
  }

  // Lighthouse sometimes times out waiting to for a connection to Chrome in CI.
  // Watch for this error and retry relaunching Chrome and running Lighthouse up
  // to RETRIES times. See https://github.com/GoogleChrome/lighthouse/issues/833
  let runResults;
  let runCount = 0;
  do {
    if (runCount > 0) {
      console.log('  Lighthouse error: timed out waiting for debugger connection. Retrying...');
    }

    runCount++;
    console.log(`${log.dim}$ ${command} ${args.join(' ')} ${log.reset}`);
    runResults = spawnSync(command, args, {encoding: 'utf8', stdio: ['pipe', 'pipe', 'inherit']});
  } while (runResults.status === PROTOCOL_TIMEOUT_EXIT_CODE && runCount <= RETRIES);

  if (runResults.status === PROTOCOL_TIMEOUT_EXIT_CODE) {
    console.error(`Lighthouse debugger connection timed out ${RETRIES} times. Giving up.`);
    process.exit(1);
  } else if (runResults.status !== 0
     && runResults.status !== PAGE_HUNG_EXIT_CODE
     && runResults.status !== INSECURE_DOCUMENT_REQUEST_EXIT_CODE) {
    console.error(`Lighthouse run failed with exit code ${runResults.status}. stderr to follow:`);
    console.error(runResults.stderr);
    process.exit(runResults.status);
  }

  if (isDebug) {
    console.log(`STDOUT: ${runResults.stdout}`);
    console.error(`STDERR: ${runResults.stderr}`);
  }

  if (runResults.status === PAGE_HUNG_EXIT_CODE) {
    return {requestedUrl: url, finalUrl: url, errorCode: 'PAGE_HUNG', audits: {}};
  }

  if (runResults.status === INSECURE_DOCUMENT_REQUEST_EXIT_CODE) {
    return {requestedUrl: url, finalUrl: url, errorCode: 'INSECURE_DOCUMENT_REQUEST', audits: {}};
  }

  const lhr = fs.readFileSync(outputPath, 'utf8');
  if (isDebug) {
    console.log('LHR output available at: ', outputPath);
  } else if (fs.existsSync(outputPath)) {
    fs.unlinkSync(outputPath);
  }

  return JSON.parse(lhr);
}

<<<<<<< HEAD
=======
/**
 * Checks if the actual value matches the expectation. Does not recursively search. This supports
 *    - Greater than/less than operators, e.g. "<100", ">90"
 *    - Regular expressions
 *    - Strict equality
 *
 * @param {*} actual
 * @param {*} expected
 * @return {boolean}
 */
function matchesExpectation(actual, expected) {
  if (typeof actual === 'number' && NUMERICAL_EXPECTATION_REGEXP.test(expected)) {
    const parts = expected.match(NUMERICAL_EXPECTATION_REGEXP);
    const operator = parts[1];
    const number = parseFloat(parts[2]);
    switch (operator) {
      case '>':
        return actual > number;
      case '>=':
        return actual >= number;
      case '<':
        return actual < number;
      case '<=':
        return actual <= number;
      default:
        throw new Error(`unexpected operator ${operator}`);
    }
  } else if (typeof actual === 'string' && expected instanceof RegExp && expected.test(actual)) {
    return true;
  } else {
    // Strict equality check, plus NaN equivalence.
    return Object.is(actual, expected);
  }
}

/**
 * Walk down expected result, comparing to actual result. If a difference is found,
 * the path to the difference is returned, along with the expected primitive value
 * and the value actually found at that location. If no difference is found, returns
 * null.
 *
 * Only checks own enumerable properties, not object prototypes, and will loop
 * until the stack is exhausted, so works best with simple objects (e.g. parsed JSON).
 * @param {string} path
 * @param {*} actual
 * @param {*} expected
 * @return {(Difference|null)}
 */
function findDifference(path, actual, expected) {
  if (matchesExpectation(actual, expected)) {
    return null;
  }

  // If they aren't both an object we can't recurse further, so this is the difference.
  if (actual === null || expected === null || typeof actual !== 'object' ||
      typeof expected !== 'object' || expected instanceof RegExp) {
    return {
      path,
      actual,
      expected,
    };
  }

  // We only care that all expected's own properties are on actual (and not the other way around).
  for (const key of Object.keys(expected)) {
    // Bracket numbers, but property names requiring quotes will still be unquoted.
    const keyAccessor = /^\d+$/.test(key) ? `[${key}]` : `.${key}`;
    const keyPath = path + keyAccessor;
    const expectedValue = expected[key];

    if (!(key in actual)) {
      return {path: keyPath, actual: undefined, expected: expectedValue};
    }

    const actualValue = actual[key];
    const subDifference = findDifference(keyPath, actualValue, expectedValue);

    // Break on first difference found.
    if (subDifference) {
      return subDifference;
    }
  }

  return null;
}

/**
 * Collate results into comparisons of actual and expected scores on each audit.
 * @param {ExpectedLHR} actual
 * @param {ExpectedLHR} expected
 * @return {LHRComparison}
 */
function collateResults(actual, expected) {
  const auditNames = Object.keys(expected.audits);
  const collatedAudits = auditNames.map(auditName => {
    const actualResult = actual.audits[auditName];
    if (!actualResult) {
      throw new Error(`Config did not trigger run of expected audit ${auditName}`);
    }

    const expectedResult = expected.audits[auditName];
    const diff = findDifference(auditName, actualResult, expectedResult);

    return {
      category: auditName,
      actual: actualResult,
      expected: expectedResult,
      equal: !diff,
      diff,
    };
  });

  return {
    audits: collatedAudits,
    errorCode: {
      category: 'error code',
      actual: actual.errorCode,
      expected: expected.errorCode,
      equal: actual.errorCode === expected.errorCode,
    },
    finalUrl: {
      category: 'final url',
      actual: actual.finalUrl,
      expected: expected.finalUrl,
      equal: actual.finalUrl === expected.finalUrl,
    },
  };
}

/**
 * @param {unknown} obj
 */
function isPlainObject(obj) {
  return Object.prototype.toString.call(obj) === '[object Object]';
}

/**
 * Log the result of an assertion of actual and expected results.
 * @param {Comparison} assertion
 */
function reportAssertion(assertion) {
  // @ts-ignore - this doesn't exist now but could one day, so try not to break the future
  const _toJSON = RegExp.prototype.toJSON;
  // @ts-ignore
  // eslint-disable-next-line no-extend-native
  RegExp.prototype.toJSON = RegExp.prototype.toString;

  if (assertion.equal) {
    if (isPlainObject(assertion.actual)) {
      console.log(`  ${log.greenify(log.tick)} ${assertion.category}`);
    } else {
      console.log(`  ${log.greenify(log.tick)} ${assertion.category}: ` +
          log.greenify(assertion.actual));
    }
  } else {
    if (assertion.diff) {
      const diff = assertion.diff;
      const fullActual = JSON.stringify(assertion.actual, null, 2).replace(/\n/g, '\n      ');
      const msg = `
  ${log.redify(log.cross)} difference at ${log.bold}${diff.path}${log.reset}
              expected: ${JSON.stringify(diff.expected)}
                 found: ${JSON.stringify(diff.actual)}

          found result:
      ${log.redify(fullActual)}
`;
      console.log(msg);
    } else {
      console.log(`  ${log.redify(log.cross)} ${assertion.category}:
              expected: ${JSON.stringify(assertion.expected)}
                 found: ${JSON.stringify(assertion.actual)}
`);
    }
  }

  // @ts-ignore
  // eslint-disable-next-line no-extend-native
  RegExp.prototype.toJSON = _toJSON;
}

/**
 * Log all the comparisons between actual and expected test results, then print
 * summary. Returns count of passed and failed tests.
 * @param {LHRComparison} results
 * @return {{passed: number, failed: number}}
 */
function report(results) {
  let correctCount = 0;
  let failedCount = 0;

  [results.finalUrl, results.errorCode, ...results.audits].forEach(auditAssertion => {
    if (auditAssertion.equal) {
      correctCount++;
    } else {
      failedCount++;
    }

    if (!auditAssertion.equal || VERBOSE) {
      reportAssertion(auditAssertion);
    }
  });

  const plural = correctCount === 1 ? '' : 's';
  const correctStr = `${correctCount} assertion${plural}`;
  const colorFn = correctCount === 0 ? log.redify : log.greenify;
  console.log(`  Correctly passed ${colorFn(correctStr)}\n`);

  return {
    passed: correctCount,
    failed: failedCount,
  };
}

>>>>>>> a9c3832e
const cli = yargs
  .help('help')
  .describe({
    'config-path': 'The path to the config JSON file',
    'expectations-path': 'The path to the expected audit results file',
    'debug': 'Save the artifacts along with the output',
  })
  .require('config-path', true)
  .require('expectations-path', true)
  .argv;

const configPath = resolveLocalOrCwd(cli['config-path']);
/** @type {Smokehouse.ExpectedLHR[]} */
const expectations = require(resolveLocalOrCwd(cli['expectations-path']));

// Loop sequentially over expectations, comparing against Lighthouse run, and
// reporting result.
let passingCount = 0;
let failingCount = 0;
expectations.forEach(expected => {
  console.log(`Doing a run of '${expected.requestedUrl}'...`);
  const results = runLighthouse(expected.requestedUrl, configPath, cli.debug);

  console.log(`Asserting expected results match those found. (${expected.requestedUrl})`);
  const collated = collateResults(results, expected);
  const counts = report(collated);
  passingCount += counts.passed;
  failingCount += counts.failed;
});

if (passingCount) {
  console.log(log.greenify(`${passingCount} passing`));
}
if (failingCount) {
  console.log(log.redify(`${failingCount} failing`));
  process.exit(1);
}<|MERGE_RESOLUTION|>--- conflicted
+++ resolved
@@ -19,11 +19,6 @@
 const PAGE_HUNG_EXIT_CODE = 68;
 const INSECURE_DOCUMENT_REQUEST_EXIT_CODE = 69;
 const RETRIES = 3;
-<<<<<<< HEAD
-=======
-const NUMERICAL_EXPECTATION_REGEXP = /^(<=?|>=?)((\d|\.)+)$/;
-const VERBOSE = Boolean(process.env.LH_SMOKE_VERBOSE);
->>>>>>> a9c3832e
 
 /**
  * Attempt to resolve a path locally. If this fails, attempts to locate the path
@@ -124,222 +119,6 @@
   return JSON.parse(lhr);
 }
 
-<<<<<<< HEAD
-=======
-/**
- * Checks if the actual value matches the expectation. Does not recursively search. This supports
- *    - Greater than/less than operators, e.g. "<100", ">90"
- *    - Regular expressions
- *    - Strict equality
- *
- * @param {*} actual
- * @param {*} expected
- * @return {boolean}
- */
-function matchesExpectation(actual, expected) {
-  if (typeof actual === 'number' && NUMERICAL_EXPECTATION_REGEXP.test(expected)) {
-    const parts = expected.match(NUMERICAL_EXPECTATION_REGEXP);
-    const operator = parts[1];
-    const number = parseFloat(parts[2]);
-    switch (operator) {
-      case '>':
-        return actual > number;
-      case '>=':
-        return actual >= number;
-      case '<':
-        return actual < number;
-      case '<=':
-        return actual <= number;
-      default:
-        throw new Error(`unexpected operator ${operator}`);
-    }
-  } else if (typeof actual === 'string' && expected instanceof RegExp && expected.test(actual)) {
-    return true;
-  } else {
-    // Strict equality check, plus NaN equivalence.
-    return Object.is(actual, expected);
-  }
-}
-
-/**
- * Walk down expected result, comparing to actual result. If a difference is found,
- * the path to the difference is returned, along with the expected primitive value
- * and the value actually found at that location. If no difference is found, returns
- * null.
- *
- * Only checks own enumerable properties, not object prototypes, and will loop
- * until the stack is exhausted, so works best with simple objects (e.g. parsed JSON).
- * @param {string} path
- * @param {*} actual
- * @param {*} expected
- * @return {(Difference|null)}
- */
-function findDifference(path, actual, expected) {
-  if (matchesExpectation(actual, expected)) {
-    return null;
-  }
-
-  // If they aren't both an object we can't recurse further, so this is the difference.
-  if (actual === null || expected === null || typeof actual !== 'object' ||
-      typeof expected !== 'object' || expected instanceof RegExp) {
-    return {
-      path,
-      actual,
-      expected,
-    };
-  }
-
-  // We only care that all expected's own properties are on actual (and not the other way around).
-  for (const key of Object.keys(expected)) {
-    // Bracket numbers, but property names requiring quotes will still be unquoted.
-    const keyAccessor = /^\d+$/.test(key) ? `[${key}]` : `.${key}`;
-    const keyPath = path + keyAccessor;
-    const expectedValue = expected[key];
-
-    if (!(key in actual)) {
-      return {path: keyPath, actual: undefined, expected: expectedValue};
-    }
-
-    const actualValue = actual[key];
-    const subDifference = findDifference(keyPath, actualValue, expectedValue);
-
-    // Break on first difference found.
-    if (subDifference) {
-      return subDifference;
-    }
-  }
-
-  return null;
-}
-
-/**
- * Collate results into comparisons of actual and expected scores on each audit.
- * @param {ExpectedLHR} actual
- * @param {ExpectedLHR} expected
- * @return {LHRComparison}
- */
-function collateResults(actual, expected) {
-  const auditNames = Object.keys(expected.audits);
-  const collatedAudits = auditNames.map(auditName => {
-    const actualResult = actual.audits[auditName];
-    if (!actualResult) {
-      throw new Error(`Config did not trigger run of expected audit ${auditName}`);
-    }
-
-    const expectedResult = expected.audits[auditName];
-    const diff = findDifference(auditName, actualResult, expectedResult);
-
-    return {
-      category: auditName,
-      actual: actualResult,
-      expected: expectedResult,
-      equal: !diff,
-      diff,
-    };
-  });
-
-  return {
-    audits: collatedAudits,
-    errorCode: {
-      category: 'error code',
-      actual: actual.errorCode,
-      expected: expected.errorCode,
-      equal: actual.errorCode === expected.errorCode,
-    },
-    finalUrl: {
-      category: 'final url',
-      actual: actual.finalUrl,
-      expected: expected.finalUrl,
-      equal: actual.finalUrl === expected.finalUrl,
-    },
-  };
-}
-
-/**
- * @param {unknown} obj
- */
-function isPlainObject(obj) {
-  return Object.prototype.toString.call(obj) === '[object Object]';
-}
-
-/**
- * Log the result of an assertion of actual and expected results.
- * @param {Comparison} assertion
- */
-function reportAssertion(assertion) {
-  // @ts-ignore - this doesn't exist now but could one day, so try not to break the future
-  const _toJSON = RegExp.prototype.toJSON;
-  // @ts-ignore
-  // eslint-disable-next-line no-extend-native
-  RegExp.prototype.toJSON = RegExp.prototype.toString;
-
-  if (assertion.equal) {
-    if (isPlainObject(assertion.actual)) {
-      console.log(`  ${log.greenify(log.tick)} ${assertion.category}`);
-    } else {
-      console.log(`  ${log.greenify(log.tick)} ${assertion.category}: ` +
-          log.greenify(assertion.actual));
-    }
-  } else {
-    if (assertion.diff) {
-      const diff = assertion.diff;
-      const fullActual = JSON.stringify(assertion.actual, null, 2).replace(/\n/g, '\n      ');
-      const msg = `
-  ${log.redify(log.cross)} difference at ${log.bold}${diff.path}${log.reset}
-              expected: ${JSON.stringify(diff.expected)}
-                 found: ${JSON.stringify(diff.actual)}
-
-          found result:
-      ${log.redify(fullActual)}
-`;
-      console.log(msg);
-    } else {
-      console.log(`  ${log.redify(log.cross)} ${assertion.category}:
-              expected: ${JSON.stringify(assertion.expected)}
-                 found: ${JSON.stringify(assertion.actual)}
-`);
-    }
-  }
-
-  // @ts-ignore
-  // eslint-disable-next-line no-extend-native
-  RegExp.prototype.toJSON = _toJSON;
-}
-
-/**
- * Log all the comparisons between actual and expected test results, then print
- * summary. Returns count of passed and failed tests.
- * @param {LHRComparison} results
- * @return {{passed: number, failed: number}}
- */
-function report(results) {
-  let correctCount = 0;
-  let failedCount = 0;
-
-  [results.finalUrl, results.errorCode, ...results.audits].forEach(auditAssertion => {
-    if (auditAssertion.equal) {
-      correctCount++;
-    } else {
-      failedCount++;
-    }
-
-    if (!auditAssertion.equal || VERBOSE) {
-      reportAssertion(auditAssertion);
-    }
-  });
-
-  const plural = correctCount === 1 ? '' : 's';
-  const correctStr = `${correctCount} assertion${plural}`;
-  const colorFn = correctCount === 0 ? log.redify : log.greenify;
-  console.log(`  Correctly passed ${colorFn(correctStr)}\n`);
-
-  return {
-    passed: correctCount,
-    failed: failedCount,
-  };
-}
-
->>>>>>> a9c3832e
 const cli = yargs
   .help('help')
   .describe({
