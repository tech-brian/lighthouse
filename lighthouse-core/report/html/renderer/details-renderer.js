--- conflicted
+++ resolved
@@ -333,11 +333,7 @@
   /**
    * @param {LH.Audit.Details.Value[]} values
    * @param {LH.Audit.Details.OpportunityColumnHeading} heading
-<<<<<<< HEAD
-   * @return {Element?}
-=======
-   * @return {Element}
->>>>>>> 4cc48fdf
+   * @return {Element}
    */
   _renderSubRows(values, heading) {
     const subRowsElement = this._dom.createElement('div', 'lh-sub-rows');
@@ -377,7 +373,6 @@
       for (const heading of headings) {
         const valueFragment = this._dom.createFragment();
 
-<<<<<<< HEAD
         if (heading.key === '_') {
           const emptyElement = this._dom.createElement('div');
           emptyElement.innerHTML = '&nbsp;';
@@ -388,12 +383,6 @@
             value !== undefined && !Array.isArray(value) && this._renderTableValue(value, heading);
           if (valueElement) valueFragment.appendChild(valueElement);
         }
-=======
-        const value = row[heading.key];
-        const valueElement =
-          value !== undefined && !Array.isArray(value) && this._renderTableValue(value, heading);
-        if (valueElement) valueFragment.appendChild(valueElement);
->>>>>>> 4cc48fdf
 
         if (heading.subRows) {
           const subRowsHeading = {
@@ -406,11 +395,7 @@
           const values = row[subRowsHeading.key];
           if (!Array.isArray(values)) continue;
           const subRowsElement = this._renderSubRows(values, subRowsHeading);
-<<<<<<< HEAD
-          if (subRowsElement) valueFragment.appendChild(subRowsElement);
-=======
           valueFragment.appendChild(subRowsElement);
->>>>>>> 4cc48fdf
         }
 
         if (valueFragment.childElementCount) {
