--- conflicted
+++ resolved
@@ -1115,7 +1115,6 @@
             "score": 1.0,
             "scoreDisplayMode": "binary",
             "title": "Detected JavaScript libraries"
-<<<<<<< HEAD
         }, 
         "json-ld": {
             "description": "Structured data contains rich metadata about a web page. The data is used in search results and social sharing. Invalid metadata will affect how the page appears in these contexts. This audit currently validates a subset of JSON-LD rules. See also the manual audit below to learn how to validate other types of structured data.", 
@@ -1124,9 +1123,6 @@
             "scoreDisplayMode": "notApplicable", 
             "title": "JSON-LD structured data syntax is valid"
         }, 
-=======
-        },
->>>>>>> ffb1debf
         "label": {
             "description": "Labels ensure that form controls are announced properly by assistive technologies, like screen readers. [Learn more](https://dequeuniversity.com/rules/axe/3.1/label?application=lighthouse).",
             "details": {
@@ -3780,7 +3776,6 @@
                     "weight": 0.0
                 },
                 {
-<<<<<<< HEAD
                     "group": "seo-content", 
                     "id": "json-ld", 
                     "weight": 0.0
@@ -3788,10 +3783,6 @@
                 {
                     "group": "seo-mobile", 
                     "id": "font-size", 
-=======
-                    "group": "seo-mobile",
-                    "id": "font-size",
->>>>>>> ffb1debf
                     "weight": 1.0
                 },
                 {
@@ -4892,7 +4883,6 @@
                 "startTime": 0.0
             },
             {
-<<<<<<< HEAD
                 "duration": 100.0, 
                 "entryType": "measure", 
                 "name": "lh:audit:json-ld", 
@@ -4902,11 +4892,6 @@
                 "duration": 100.0, 
                 "entryType": "measure", 
                 "name": "lh:audit:structured-data", 
-=======
-                "duration": 100.0,
-                "entryType": "measure",
-                "name": "lh:audit:structured-data",
->>>>>>> ffb1debf
                 "startTime": 0.0
             },
             {
